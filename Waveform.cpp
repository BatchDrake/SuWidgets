--- conflicted
+++ resolved
@@ -473,11 +473,7 @@
 void
 Waveform::wheelEvent(QWheelEvent *event)
 {
-<<<<<<< HEAD
-  qreal amount = pow(
-=======
   qreal amount = std::pow(
->>>>>>> 213c4f1a
         static_cast<qreal>(1.1),
         static_cast<qreal>(-event->delta() / 120.));
   if (event->x() < this->valueTextWidth)
