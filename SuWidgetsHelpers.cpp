--- conflicted
+++ resolved
@@ -93,6 +93,7 @@
 QString
 SuWidgetsHelpers::formatQuantity(
     qreal value,
+    int digits,
     int precision,
     QString const &u,
     bool sign)
@@ -183,7 +184,6 @@
         precision -= digits;
       }
 
-<<<<<<< HEAD
       if (precision > 0) {
         asString +=
             QStringLiteral(".%1").arg(
@@ -191,12 +191,6 @@
               precision,
               10,
               QLatin1Char('0'));
-=======
-      while (digits > 3 && pfx < 4) {
-        multiplier *= 1e-3;
-        digits -= 3;
-        ++pfx;
->>>>>>> f96ce643
       }
 
       // No hh:mm:ss or mm::ss, add suffix to make things clear.
