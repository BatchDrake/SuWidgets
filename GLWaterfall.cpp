--- conflicted
+++ resolved
@@ -383,7 +383,6 @@
 }
 
 void
-<<<<<<< HEAD
 GLWaterfallOpenGLContext::disposeLastLine(void)
 {
   if (!m_history.empty()) {
@@ -396,88 +395,8 @@
       --last;
       m_pool.splice(m_pool.begin(), m_history, last);
     } else {
-=======
-GLWaterfallOpenGLContext::flushOneLine(void)
-{
-  GLLine &line = m_history.back();
-  int row = m_rowCount - (m_row % m_rowCount) - 1;
-
-  if (m_rowSize == line.resolution()) {
-    glTexSubImage2D(
-          GL_TEXTURE_2D,
-          0,
-          0,
-          row,
-          line.allocation(),
-          1,
-          GL_RED,
-          GL_FLOAT,
-          line.data());
-
-    auto last = m_history.end();
-    --last;
-    m_pool.splice(m_pool.begin(), m_history, last);
-
-    m_row = (m_row + 1) % m_rowCount;
-  } else {
-    // Wrong line size. Just discard.
-    m_history.pop_back();
-  }
-}
-
-void
-GLWaterfallOpenGLContext::flushLinesBulk(void)
-{
-  int row = m_rowCount - (m_row % m_rowCount) - 1;
-  int maxRows = m_rowCount - row;
-  int count = 0;
-  int alloc = GLLine::allocationFor(m_rowSize);
-  std::vector<float> bulkData;
-
-  bulkData.resize(maxRows * alloc);
-
-  for (int i = 0; i < maxRows && !this->m_history.empty(); ++i) {
-    GLLine &line = m_history.back();
-
-    if (m_rowSize != line.resolution()) {
->>>>>>> e58df9ce
       m_history.pop_back();
-      break;
-    }
-
-    memcpy(
-          bulkData.data() + i * alloc,
-          line.data(),
-          alloc * sizeof(float));
-    auto last = m_history.end();
-    --last;
-    m_pool.splice(m_pool.begin(), m_history, last);
-  }
-
-  if (count > 0) {
-    m_row = (m_row + count) % m_rowCount;
-
-    glTexSubImage2D(
-          GL_TEXTURE_2D,
-          0,
-          0,
-          row,
-          alloc,
-          count,
-          GL_RED,
-          GL_FLOAT,
-          bulkData.data());
-  }
-}
-
-void
-GLWaterfallOpenGLContext::flushLines(void)
-{
-  while (!m_history.empty()) {
-    if (m_history.size() > 2)
-      this->flushLinesBulk();
-    else
-      this->flushOneLine();
+    }
   }
 }
 
@@ -605,12 +524,6 @@
   } else {
     m_history.push_front(GLLine());
   }
-
-  // We can store up to the latest m_rowCount updates (the only ones we are
-  // going to paint). We can safely discard the rest
-
-  if (m_history.size() > m_rowCount)
-    m_history.pop_back();
 
   GLLine &line = m_history.front();
   line.setResolution(size);
